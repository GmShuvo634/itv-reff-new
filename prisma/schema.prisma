--- conflicted
+++ resolved
@@ -83,19 +83,11 @@
 
 model PositionLevel {
   id           String   @id @default(cuid())
-<<<<<<< HEAD
-  name         String   @unique
-  level        Int      @unique
-  deposit      Float
-  tasksPerDay  Int
-  unitPrice    Float
-=======
   name         String   @unique // "Intern", "P1", "P2", etc.
   level        Int      @unique // 0 for Intern, 1 for P1, 2 for P2, etc.
   deposit      Float // Security deposit required (0 for Intern)
   tasksPerDay  Int // Number of tasks allowed per day
   unitPrice    Float // Price per task in PKR
->>>>>>> 2b9cc409
   isActive     Boolean  @default(true)
   createdAt    DateTime @default(now())
   updatedAt    DateTime @updatedAt
